"""Defines the Langmuir analysis module as part of the diagnostics package."""

import numpy as np
import astropy.units as u
from plasmapy import utils
import plasmapy.constants as const
import copy
from astropy.visualization import quantity_support
import matplotlib.pyplot as plt
from scipy.optimize import curve_fit


def _fit_func_lin(x, x0, y0, c0):
    r"""Linear fitting function."""

    return y0 + c0 * (x - x0)


def _fit_func_lin_inverse(x, x0, y0, T0):
    r"""Linear fitting function with inverse slope parameter for use in fitting
    of the electron current growth region.
    """

    return y0 + (x - x0) / T0


def _fit_func_double_lin_inverse(x, x0, y0, T0, Delta_T):
    r"""Piecewise linear fitting function with inverse slope parameters and
    an offset for use in fitting a bi-Maxwellian electron current growth
    region. (x0, y0) denotes the location of the knee of the transition,
    with T0 and T0 + Delta_T being the cold and hot temperatures, respectively.
    """

    hot_T_func = lambda x: y0 + (x - x0) / (T0 + Delta_T)
    cold_T_func = lambda x: y0 + (x - x0) / T0
    return np.piecewise(x, x < x0, [hot_T_func, cold_T_func])


class Characteristic:
    r"""Class representing a single I-V probe characteristic for convenient
    experimental data access and computation. Supports units.

    Attributes
    ----------
    bias : `astropy.units.Quantity`, ndarray
        Array of applied probe biases in units convertible to V.

    current : `astropy.units.Quantity`, ndarray
        Array of applied probe currents in units convertible to A.

    """

    @utils.check_quantity({'bias': {'units': u.V,
                                    'can_be_negative': True,
                                    'can_be_complex': False,
                                    'can_be_inf': False,
                                    'can_be_nan': True},
                           'current': {'units': u.A,
                                       'can_be_negative': True,
                                       'can_be_complex': False,
                                       'can_be_inf': False,
                                       'can_be_nan': True}})
    def __init__(self, bias, current):
        self.bias = bias
        self.current = current

        self.get_unique_bias(True)

        self.check_validity()

    def __getitem__(self, key):
        r"""Allow array indexing operations directly on the Characteristic
        object.

        """

        b = Characteristic(self.bias[key], self.current[key])
        return b

    def __sub__(self, other):
        r"""Support current subtraction"""

        b = copy.deepcopy(self)
        b.current -= other.current
        return b

    def __add__(self, other):
        r"""Support current addition"""

        b = copy.deepcopy(self)
        b.current += other.current
        return b

    def sort(self):
        r"""Sort the characteristic by ascending bias."""

        _sort = self.bias.argsort()
        self.current = self.current[_sort]
        self.bias = self.bias[_sort]

    def get_unique_bias(self, inplace=False):
        r"""Remove any duplicate bias values through averaging."""

        if len(self.bias) != len(self.current):
            raise ValueError(f"Unequal array lengths of bias "
                             f"({len(self.bias)}) and current "
                             f"({len(self.current)}).")

        bias_unique = np.unique(self.bias)
        current_unique = []
        for bias in bias_unique:
            current_unique = np.append(current_unique, np.mean(
                    self.current[self.bias == bias].to(u.A).value))
        current_unique *= u.A

        if inplace:
            self.bias = bias_unique
            self.current = current_unique
        else:
            return Characteristic(bias_unique, current_unique)

    def check_validity(self):
        r"""Check the unit and value validity of the characteristic."""

        if len(self.bias.shape) != 1:
            raise ValueError("Non-1D array for voltage!")

        if len(self.current.shape) != 1:
            raise ValueError("Non-1D array for current!")

        if len(self.bias) != len(self.current):
            raise ValueError(f"Unequal array lengths of bias "
                             f"({len(self.bias)}) and current "
                             f"({len(self.current)}).")

        if len(np.unique(self.bias)) != len(self.bias):
            raise ValueError(f"Bias array contains duplicate values.")

        utils._check_quantity(self.bias, 'bias', str(self), u.V,
                              can_be_negative=True, can_be_complex=False,
                              can_be_inf=False, can_be_nan=True)

        utils._check_quantity(self.current, 'bias', str(self), u.A,
                              can_be_negative=True, can_be_complex=False,
                              can_be_inf=False, can_be_nan=True)

    def get_padded_limit(self, padding, log=False):  # coveralls: ignore
        r"""Return the limits of the current range for plotting, taking into
        account padding. Matplotlib lacks this functionality.

        Parameters
        ----------
        padding : float
            The padding ratio as a float between 0.0 and 1.0.

        log : boolean, optional
            If True the calculation will be performed on a logarithmic scale.
            Default is False.

        """

        ymax = np.max(self.current).to(u.A).value

        if log:
            ymin = np.min(np.abs(
                    self.current[self.current != 0])).to(u.A).value
            return [ymin * 10**(-padding * np.log10(ymax / ymin)),
                    ymax * 10**(padding * np.log10(ymax / ymin))] * u.A
        else:
            ymin = np.min(self.current).to(u.A).value
            return [ymin - padding * (ymax - ymin),
                    ymax + padding * (ymax - ymin)] * u.A

    def plot(self):  # coveralls: ignore
        r"""Plot the characteristic in matplotlib."""

        with quantity_support():
            plt.figure()
            plt.scatter(self.bias.to(u.V), self.current.to(u.mA),
                        marker='.', color='k')
            plt.title("Probe characteristic")


@utils.check_quantity({'probe_area': {'units': u.m**2,
                                      'can_be_negative': False,
                                      'can_be_complex': False,
                                      'can_be_inf': False,
                                      'can_be_nan': False},
                       'gas': {'units': u.u,
                               'can_be_negative': False,
                               'can_be_complex': False,
                               'can_be_inf': False,
                               'can_be_nan': False}})
def swept_probe_analysis(probe_characteristic, probe_area, gas,
                         bimaxwellian=False, visualize=False,
                         plot_electron_fit=False, plot_EEDF=False):
    r"""Attempt to perform a basic swept probe analysis based on the provided
    characteristic and probe data. Suitable for single cylindrical probes in
    low-pressure DC plasmas, since OML is applied.

    Parameters
    ----------
    probe_characteristic : `Characteristic`
        The swept probe characteristic that is to be analyzed.

    probe_area : ~astropy.units.Quantity
        The area of the probe exposed to plasma in units convertible to m^2.

    gas : `Quantity`
        The (mean) mass of the background gas in atomic mass units.

    visualize : bool, Optional
        Can be used to plot the characteristic and the obtained parameters.
        Default is False.

    plot_electron_fit : bool, Optional
        If True, the fit of the electron current in the exponential section is
        shown. Default is False.

    plot_EEDF : bool, Optional
        If True, the EEDF is computed and shown. Default is False.

    Returns (as dictionary)
    -----------------------

<<<<<<< HEAD
    "T_e" : `Quantity`
=======
    "T_e" : `astropy.units.Quantity`
>>>>>>> e02e871a
        Best estimate of the electron temperature in units of eV. Contains
        two values if bimaxwellian is True.

    'n_e' : `astropy.units.Quantity`
        Estimate of the electron density in units of m^-3. See the Notes on
        plasma densities.

    'n_i' : `astropy.units.Quantity`
        Estimate of the ion density in units of m^-3. See the Notes on
        plasma densities.

    'n_i_OML' : `astropy.units.Quantity`
        OML-theory estimate of the ion density in units of m^-3. See the Notes
        on plasma densities.

    'V_F' : `astropy.units.Quantity`
        Estimate of the floating potential in units of V.

    'V_P' : `astropy.units.Quantity`
        Estimate of the plasma potential in units of V.

    'I_es' : `astropy.units.Quantity`
        Estimate of the electron saturation current in units of Am^-2.

    'I_is' : `astropy.units.Quantity`
        Estimate of the ion saturation current in units of Am^-2.

    'hot_fraction' : float
        Estimate of the total hot (energetic) electron fraction.

    Notes
    -----
    This function combines the separate probe analysis functions into a single
    analysis. Results are returned as a Dictionary. On plasma densities: in an
    ideal quasi-neutral plasma all densities should be equal. However, in
    practice this will not be the case. The electron density is the poorest
    estimate due to the hard to obtain knee in the electron current. The
    density provided by OML theory is likely the best estimate as it is not
    dependent on the obtained electron temperature, given that the conditions
    for OML theory hold.

    """

    # Check (unit) validity of the probe characteristic
    probe_characteristic.check_validity()

    # Obtain the plasma and floating potentials
    V_P = get_plasma_potential(probe_characteristic)
    V_F = get_floating_potential(probe_characteristic)

    # Obtain the electron and ion saturation currents
    I_es = get_electron_saturation_current(probe_characteristic)
    I_is = get_ion_saturation_current(probe_characteristic)

    # The OML method is used to obtain an ion density without knowing the
    # electron temperature. This can then be used to obtain the ion current
    # and subsequently a better electron current fit.
    n_i_OML, fit = get_ion_density_OML(probe_characteristic, probe_area, gas,
                                       return_fit=True)

    ion_current = extrapolate_ion_current_OML(probe_characteristic, fit)

    # First electron temperature iteration
    exponential_section = extract_exponential_section(probe_characteristic,
                                                      ion_current=ion_current)
    T_e, hot_fraction = get_electron_temperature(exponential_section,
                                                 bimaxwellian=bimaxwellian,
                                                 return_hot_fraction=True)

    # Second electron temperature iteration, using an electron temperature-
    # adjusted exponential section
    exponential_section = extract_exponential_section(probe_characteristic,
                                                      T_e=T_e,
                                                      ion_current=ion_current)
    T_e, hot_fraction, fit = get_electron_temperature(
        exponential_section,
        bimaxwellian=bimaxwellian,
        visualize=plot_electron_fit,
        return_fit=True,
        return_hot_fraction=True)

    # Extrapolate the fit of the exponential section to obtain the full
    # electron current. This has no use in the analysis except for
    # visualization.
    electron_current = extrapolate_electron_current(probe_characteristic,
                                                    fit,
                                                    bimaxwellian=bimaxwellian)

    # Using a good estimate of electron temperature, obtain the ion and
    # electron densities from the saturation currents.
    n_i = get_ion_density_LM(I_is, reduce_bimaxwellian_temperature(T_e,
                             hot_fraction), probe_area, gas)
    n_e = get_electron_density_LM(I_es, reduce_bimaxwellian_temperature(T_e,
                                  hot_fraction), probe_area)

    if visualize:  # coveralls: ignore
        with quantity_support():
            fig, (ax1, ax2) = plt.subplots(2, 1)
            ax1.plot(probe_characteristic.bias,
                     probe_characteristic.current,
                     marker='.', color='k', linestyle='')
            ax1.set_title("Probe characteristic")
            ax2.set_ylim(probe_characteristic.get_padded_limit(0.1))

            ax2.plot(probe_characteristic.bias,
                     np.abs(probe_characteristic.current),
                     marker='.', color='k', linestyle='')
            ax2.set_title("Logarithmic")
            ax2.set_ylim(probe_characteristic.get_padded_limit(0.1, log=True))

            ax1.axvline(x=V_P.value, color='gray', linestyle='--')
            ax1.axhline(y=I_es.value, color='grey', linestyle='--')
            ax1.axvline(x=V_F.value, color='k', linestyle='--')
            ax1.axhline(y=I_is.value, color='r', linestyle='--')
            ax1.plot(ion_current.bias, ion_current.current, c='y')
            ax1.plot(electron_current.bias, electron_current.current, c='c')
            tot_current = ion_current + electron_current
            ax1.plot(tot_current.bias, tot_current.current, c='g')

            ax2.axvline(x=V_P.value, color='gray', linestyle='--')
            ax2.axhline(y=I_es.value, color='grey', linestyle='--')
            ax2.axvline(x=V_F.value, color='k', linestyle='--')
            ax2.axhline(y=np.abs(I_is.value), color='r', linestyle='--')
            ax2.plot(ion_current.bias, np.abs(ion_current.current), c='y')
            ax2.plot(electron_current.bias, np.abs(electron_current.current),
                     c='c')
            ax2.plot(tot_current.bias, np.abs(tot_current.current), c='g')
            ax2.set_yscale("log", nonposy='clip')

            fig.tight_layout()

    # Obtain and show the EEDF. This is only useful if the characteristic data
    # has been preprocessed to be sufficiently smooth and noiseless.
    if plot_EEDF:
        get_EEDF(probe_characteristic, visualize=True)

    # Compile the results dictionary
    results = {'V_P': V_P,
               'V_F': V_F,
               'I_es': I_es,
               'I_is': I_is,
               'n_e': n_e,
               'n_i': n_i,
               'T_e': T_e,
               'n_i_OML': n_i_OML}

    if bimaxwellian:
        results['hot_fraction'] = hot_fraction

    return results


def get_plasma_potential(probe_characteristic, return_arg=False):
    r"""Implement the simplest but crudest method for obtaining an estimate of
    the plasma potential from the probe characteristic.

    Parameters
    ----------
    probe_characteristic : ~plasmapy.diagnostics.langmuir.Characteristic
        The probe characteristic that is being analyzed.

    return_arg : bool, optional
        Controls whether or not the argument of the plasma potential within the
        characteristic array should be returned instead of the value of the
        voltage. Default is False.

    Returns
    -------
    V_P : ~astropy.units.Quantity
        Estimate of the plasma potential in units convertible to V.

    Notes
    -----
    The method used in the function takes the maximum gradient of the probe
    current as the 'knee' of the transition from exponential increase into the
    electron the saturation region.

    """

    probe_characteristic.check_validity()

    # Sort the characteristic prior to differentiation
    probe_characteristic.sort()

    # Acquiring first derivative
    dIdV = np.gradient(probe_characteristic.current.to(u.A).value,
                       probe_characteristic.bias.to(u.V).value)

    arg_V_P = np.argmax(dIdV)

    if return_arg:
        return probe_characteristic.bias[arg_V_P], arg_V_P

    return probe_characteristic.bias[arg_V_P]


def get_floating_potential(probe_characteristic, return_arg=False):
    r"""Implement the simplest but crudest method for obtaining an estimate of
    the floating potential from the probe characteristic.

    Parameters
    ----------
    probe_characteristic : ~plasmapy.diagnostics.langmuir.Characteristic
        The probe characteristic that is being analyzed.

    return_arg : bool, optional
        Controls whether or not the argument of the floating potential within
        the characteristic array should be returned instead of the value of the
        voltage. Default is False.

    Returns
    -------
    V_F : ~astropy.units.Quantity
        Estimate of the floating potential in units convertible to V.

    Notes
    -----
    The method used in this function takes the probe current closest to zero
    Amperes as the floating potential.

    """

    probe_characteristic.check_validity()

    arg_V_F = np.argmin(np.abs(probe_characteristic.current))

    if return_arg:
        return probe_characteristic.bias[arg_V_F], arg_V_F

    return probe_characteristic.bias[arg_V_F]


def get_electron_saturation_current(probe_characteristic):
    r"""Obtain an estimate of the electron saturation current corresponding
    to the obtained plasma potential.

    Parameters
    ----------
    probe_characteristic : ~plasmapy.diagnostics.langmuir.Characteristic
        The probe characteristic that is being analyzed.

    Returns
    -------
    I_es: ~astropy.units.Quantity
        Estimate of the electron saturation current in units convertible to A.

    Notes
    -----
    The function `get_plasma_potential` is used to obtain an estimate of the
    plasma potential. The corresponding electron saturation current is
    returned.

    """

    probe_characteristic.check_validity()

    _, arg_V_P = get_plasma_potential(probe_characteristic, return_arg=True)

    return probe_characteristic.current[arg_V_P]


def get_ion_saturation_current(probe_characteristic):
    r"""Implement the simplest but crudest method for obtaining an estimate of
    the ion saturation current from the probe characteristic.

    Parameters
    ----------
    probe_characteristic : ~plasmapy.diagnostics.langmuir.Characteristic
        The probe characteristic that is being analyzed.

    Returns
    -------
    I_is : ~astropy.units.Quantity
        Estimate of the ion saturation current in units convertible to A.

    Notes
    -----
    The method implemented in this function assumes the ion saturation current
    to be the smallest probe current in the characteristic. This assumes the
    bias range in the ion region is sufficiently negative for the ion current to
    saturate.

    """

    probe_characteristic.check_validity()

    return np.min(probe_characteristic.current)


@utils.check_quantity({'ion_saturation_current': {'units': u.A,
                                                  'can_be_negative': True,
                                                  'can_be_complex': False,
                                                  'can_be_inf': False,
                                                  'can_be_nan': False},
                       'T_e': {'units': u.eV,
                               'can_be_negative': False,
                               'can_be_complex': False,
                               'can_be_inf': False,
                               'can_be_nan': False},
                       'probe_area': {'units': u.m**2,
                                      'can_be_negative': False,
                                      'can_be_complex': False,
                                      'can_be_inf': False,
                                      'can_be_nan': False},
                       'gas': {'units': u.u,
                               'can_be_negative': False,
                               'can_be_complex': False,
                               'can_be_inf': False,
                               'can_be_nan': False}})
def get_ion_density_LM(ion_saturation_current, T_e,
                       probe_area, gas):
    r"""Implement the Langmuir-Mottley (LM) method of obtaining the ion
    density.

    Parameters
    ----------
    ion_saturation_current : ~astropy.units.Quantity
        The ion saturation current in units convertible to A.

    T_e : ~astropy.units.Quantity
        The electron temperature in units convertible to eV.

    probe_area : ~astropy.units.Quantity
        The area of the probe exposed to plasma in units convertible to m^2.

    gas : ~astropy.units.Quantity
        The (mean) mass of the background gas in atomic mass units.

    Returns
    -------
    n_i : ~astropy.units.Quantity
        Estimate of the ion density in units convertible to m^-3.

    Notes
    -----
    The method implemented in this function obtains the ion density from the
    ion saturation current density assuming that the ion current loss to the
    probe is equal to the Bohm loss. The acoustic Bohm velocity is obtained
    from the electron temperature and the ion mass.

    The ion saturation current is given by

    .. math::
        I_{is} = 0.6 e A_p n_i \sqrt{\frac{T_e}{m_i}}.

    """

    # Calculate the acoustic (Bohm) velocity
    c_s = np.sqrt(T_e / gas)

    n_i = np.abs(ion_saturation_current) / (0.6 * const.e * probe_area * c_s)

    return n_i.to(u.m**-3)


@utils.check_quantity({'electron_saturation_current': {'units': u.A,
                                                       'can_be_negative': True,
                                                       'can_be_complex': False,
                                                       'can_be_inf': False,
                                                       'can_be_nan': False},
                       'T_e': {'units': u.eV,
                               'can_be_negative': False,
                               'can_be_complex': False,
                               'can_be_inf': False,
                               'can_be_nan': False},
                       'probe_area': {'units': u.m**2,
                                      'can_be_negative': False,
                                      'can_be_complex': False,
                                      'can_be_inf': False,
                                      'can_be_nan': False}})
def get_electron_density_LM(electron_saturation_current, T_e,
                            probe_area):
    r"""Implement the Langmuir-Mottley (LM) method of obtaining the electron
    density.

    Parameters
    ----------
    electron_saturation_current : ~astropy.units.Quantity
        The electron saturation current in units convertible to A.

    T_e : ~astropy.units.Quantity
        The electron temperature in units convertible to eV.

    probe_area : ~astropy.units.Quantity
        The area of the probe exposed to plasma in units convertible to m^2.

    Returns
    -------
    n_e : ~astropy.units.Quantity
        Estimate of the electron density in units convertible to m^-3.

    Notes
    -----
    The method implemented in this function obtains the electron density from
    the electron saturation current density, assuming a low plasma density. The
    electron saturation current is given by

    .. math::
        I_{es} = \frac{1}{4} e n_e A_p \sqrt{\frac{8 T_e}{\pi m_e}}.

    Please note that the electron saturation current density is a hard
    parameter to acquire and it is usually better to measure the ion density,
    which should be identical to the electron density in quasineutral plasmas.

    """

    # Calculate the thermal electron velocity
    v_th = np.sqrt(8 * T_e / (np.pi * const.m_e))

    n_e = 4 * electron_saturation_current / (probe_area * const.e * v_th)

    return n_e.to(u.m**-3)


def extract_exponential_section(probe_characteristic, T_e=None,
                                ion_current=None):
    r"""Extract the section of exponential electron current growth from the
    probe characteristic.

    Parameters
    ----------
    probe_characteristic : ~plasmapy.diagnostics.langmuir.Characteristic
        The probe characteristic that is being analyzed.

    T_e : ~astropy.units.Quantity, optional
        If given, the electron temperature can improve the accuracy of the
        bounds of the exponential region.

    ion_current : ~plasmapy.diagnostics.langmuir.Characteristic, optional
        If given, the ion current will be subtracted from the probe
        characteristic to yield a better estimate of the electron current in
        the exponential region.

    Returns
    -------
    exponential_section : ~plasmapy.diagnostics.langmuir.Characteristic
        The exponential electron current growth section.

    Notes
    -----
    This function extracts the region of exponential electron growth from the
    probe characteristic under the assumption that this bias region is bounded
    by the floating and plasma potentials. Additionally, an improvement in
    accuracy can be made when the electron temperature is supplied.

    """

    probe_characteristic.check_validity()

    V_F = get_floating_potential(probe_characteristic)

    V_P = get_plasma_potential(probe_characteristic)

    if T_e is not None:

        # If a bi-Maxwellian electron temperature is supplied grab the first
        # (cold) temperature
        if np.array(T_e).size > 1:
            T_e = np.min(T_e)

        _filter = (probe_characteristic.bias > V_F + 1.5 * T_e / const.e) & (
                probe_characteristic.bias < V_P - 0.2 * T_e / const.e)
    else:
        _filter = (probe_characteristic.bias > V_F) & (
                probe_characteristic.bias < V_P)

    exponential_section = probe_characteristic[_filter]

    if ion_current is not None:
        exponential_section = exponential_section - ion_current[_filter]

    return exponential_section


def extract_ion_section(probe_characteristic):
    r"""Extract the section dominated by ion collection from the probe
    characteristic.

    Parameters
    ----------
    probe_characteristic : ~plasmapy.diagnostics.langmuir.Characteristic
        The probe characteristic that is being analyzed.

    Returns
    -------
    ion_section : ~plasmapy.diagnostics.langmuir.Characteristic
        The exponential electron current growth section.

    Notes
    -----
    This function extracts the region dominated by ion collection from the
    probe characteristic under the assumption that this bias region is only
    bounded by the floating potential on the right hand side.

    """

    probe_characteristic.check_validity()

    V_F = get_floating_potential(probe_characteristic)

    ion_section = probe_characteristic[probe_characteristic.bias < V_F]

    return ion_section


def get_electron_temperature(exponential_section, bimaxwellian=False,
                             visualize=False, return_fit=False,
                             return_hot_fraction=False):
    r"""Obtain the Maxwellian or bi-Maxwellian electron temperature using the
    exponential fit method.

    Parameters
    ----------
    probe_characteristic : ~plasmapy.diagnostics.langmuir.Characteristic
        The probe characteristic that is being analyzed.

    bimaxwellian : bool, optional
        If True the exponential section will be fit assuming bi-Maxwellian
        electron populations, as opposed to Maxwellian. Default is False.

    visualize : bool, optional
        If True a plot of the exponential fit is shown. Default is False.

    return_fit: bool, optional
        If True the parameters of the fit will be returned in addition to the
        electron temperature. Default is False.

    return_hot_fraction: float, optional
        If True the total fraction of hot electrons will be returned if the
        population is bi-Maxwellian. Default is False.

    Returns
    -------
    T_e : ~astropy.units.Quantity, (ndarray)
        The estimated electron temperature in eV. In case of a bi-Maxwellian
        plasma an array containing two Quantities is returned.

    Notes
    -----
    In the electron growth region of the probe characteristic the electron
    current grows exponentially with bias voltage:

    .. math::
        I_e = I_{es} \textrm{exp} \left( 
        -\frac{e\left(V_P - V \right)}{T_e} \right).

    In log space the current in this region should be a straight line if the
    plasma electrons are fully Maxwellian, or exhibit a knee in a
    bi-Maxwellian case. The slope is inversely proportional to the
    temperature of the respective electron population:

    .. math::
        \textrm{log} \left(I_e \right ) \propto \frac{1}{T_e}.

    """

    exponential_section.check_validity()

    # Remove values in the section with a current equal to or smaller than
    # zero.
    exponential_section = exponential_section[
            exponential_section.current.to(u.A).value > 0]

    initial_guess = None  # for fitting

    bounds = (-np.inf, np.inf)

    # Instantiate the correct fitting equation, initial values and bounds.
    if bimaxwellian:
        max_exp_bias = np.max(exponential_section.bias)
        min_exp_bias = np.min(exponential_section.bias)
        x0 = min_exp_bias + 2/3 * (max_exp_bias - max_exp_bias)

        initial_guess = [x0.to(u.V).value, 0.6, 2, 1]

        bounds = ([-np.inf, -np.inf, 0, 0], np.inf)

        fit_func = _fit_func_double_lin_inverse
    else:
        fit_func = _fit_func_lin_inverse

    # Perform the actual fit of the data
    fit, _ = curve_fit(fit_func, exponential_section.bias.to(u.V).value,
                       np.log(exponential_section.current.to(u.A).value),
                       p0=initial_guess,
                       bounds=bounds)

    hot_fraction = None

    # Obtain the plasma parameters from the fit
    if not bimaxwellian:
        slope = fit[2]

        T_e = slope**-1 * u.eV
    else:
        x0, y0 = fit[0], fit[1]
        T0, Delta_T = [fit[2], fit[3]]

        # In order to obtain the energetic electron fraction the fits of the
        # cold and hot populations are extrapolated to the plasma potential
        # (ie. the maximum bias of the exponential section). The logarithmic
        # difference between these currents equates to the density difference.

        k1 = _fit_func_lin_inverse(
            np.max(exponential_section.bias.to(u.V).value),
            *[x0, y0, T0])

        k2 = _fit_func_lin_inverse(
            np.max(exponential_section.bias.to(u.V).value),
            *[x0, y0, T0 + Delta_T])

        # Compute the total hot (energetic) fraction
        hot_fraction = 1 / (1 + np.exp(k1 - k2))

        # If bi-Maxwellian, return main temperature first
        T_e = np.array([T0, T0 + Delta_T]) * u.eV

    if visualize:  # coveralls: ignore
        with quantity_support():
            plt.figure()

            plt.scatter(exponential_section.bias.to(u.V),
                        np.log(exponential_section.current.to(u.A).value),
                        color='k',
                        marker='.')

            if bimaxwellian:
                plt.scatter(x0, y0, marker='o', c='g')
                plt.plot(exponential_section.bias.to(u.V),
                         _fit_func_lin_inverse(
                             exponential_section.bias.to(u.V).value,
                             fit[0], fit[1], fit[2] + fit[3]),
                         c='g',
                         linestyle='--')

            plt.plot(exponential_section.bias.to(u.V),
                     fit_func(exponential_section.bias.to(u.V).value,
                     *fit),
                     c='g')

            plt.ylabel("Logarithmic current")
            plt.title("Exponential fit")
            plt.tight_layout()

    k = [T_e]

    if return_hot_fraction:
        k.append(hot_fraction)

    if return_fit:
        k.append(fit)

    return k


def extrapolate_electron_current(probe_characteristic, fit,
                                 bimaxwellian=False, visualize=False):
    r"""Extrapolate the electron current from the Maxwellian electron
    temperature obtained in the exponential growth region.

    Parameters
    ----------
    probe_characteristic : ~plasmapy.diagnostics.langmuir.Characteristic
        The probe characteristic that is being analyzed.

    fit : ndarray
        Polynomial fit coefficients returned by the electron temperature fit.

    bimaxwellian : bool, optional
        If True the electron current is extrapolated assuming bi-Maxwellian
        electron populations, as opposed to Maxwellian. Default is False.

    visualize : bool, optional
        If True a plot of the extracted electron current is shown. Default is
        False.

    Returns
    -------
    electron_current : ~plasmapy.diagnostics.langmuir.Characteristic
        The extrapolated electron current characteristic.

    Notes
    -----
    Assuming the electron population is fully Maxwellian the pure electron
    current is extrapolated from the fit of the exponential region for the
    entire bias range.

    """

    probe_characteristic.check_validity()

    if bimaxwellian:
        fit_func = _fit_func_double_lin_inverse
    else:
        fit_func = _fit_func_lin_inverse

    electron_current = np.exp(fit_func(probe_characteristic.bias.to(u.V).value,
                                       *fit))*u.A

    electron_current[electron_current >
                     np.max(probe_characteristic.current)] = np.NaN

    electron_characteristic = Characteristic(probe_characteristic.bias,
                                             electron_current)

    if visualize:  # coveralls: ignore
        with quantity_support():
            plt.figure()
            plt.scatter(probe_characteristic.bias,
                        probe_characteristic.current.to(u.mA), marker='.',
                        c='k')
            plt.plot(electron_characteristic.bias,
                     electron_characteristic.current.to(u.mA))

    return electron_characteristic


@utils.check_quantity({'T_e': {'units': u.eV,
                               'can_be_negative': False,
                               'can_be_complex': False,
                               'can_be_inf': False,
                               'can_be_nan': False}})
def reduce_bimaxwellian_temperature(T_e, hot_fraction):
    r"""Reduce a bi-Maxwellian (dual) temperature to a single mean temperature
    for a given fraction.

    Parameters
    ----------
    T_e : ~astropy.units.Quantity, ndarray
        The bi-Maxwellian temperatures in eV. If a single temperature is
        provided, this is returned.

    hot_fraction : float
        Fraction of hot to total population. If this parameter is None the
        temperature is assumed to be singular Maxwellian.

    Returns
    -------
    T_e : ~astropy.units.Quantity
        The reduced (mean) temperature in units of eV.

    Notes
    -----
    This function aids methods that take a single electron temperature in
    situations where the electron population is bi-Maxwellian. The reduced
    temperature is obtained as the weighted mean:

    .. math::
        T_{e,red} = T_c \left( 1 - f_h \right) + T_h f_h

    """

    # Return the electron temperature itself if it is not bi-Maxwellian
    # in the first place.
    if hot_fraction is None or not np.array(T_e).size > 1:
        return T_e

    return T_e[0] * (1 - hot_fraction) + T_e[1] * hot_fraction


@utils.check_quantity({'probe_area': {'units': u.m**2,
                                      'can_be_negative': False,
                                      'can_be_complex': False,
                                      'can_be_inf': False,
                                      'can_be_nan': False},
                       'gas': {'units': u.u,
                               'can_be_negative': False,
                               'can_be_complex': False,
                               'can_be_inf': False,
                               'can_be_nan': False}})
def get_ion_density_OML(probe_characteristic, probe_area, gas,
                        visualize=False, return_fit=False):
    r"""Implement the Orbital Motion Limit (OML) method of obtaining an
    estimate of the ion density.

    Parameters
    ----------
    probe_characteristic : ~plasmapy.diagnostics.langmuir.Characteristic
        The swept probe characteristic that is to be analyzed.

    probe_area : ~astropy.units.Quantity
        The area of the probe exposed to plasma in units convertible to m^2.

    gas : ~astropy.units.Quantity
        The (mean) mass of the background gas in atomic mass units.

    visualize : bool, optional
        If True a plot of the OML fit is shown. Default is False.

    return_fit: bool, optional
        If True the parameters of the fit will be returned in addition to the
        ion density. Default is False.

    Returns
    -------
    n_i_OML : ~astropy.units.Quantity
        Estimated ion density in m^-3.

    Notes
    -----
    The method implemented in this function holds for cylindrical probes in a
    cold ion plasma, ie. :math:T_i=0` eV. With OML theory an expression is found
    for the ion current as function of probe bias independent of the electron
    temperature [mott-smith.langmuir-1926]_:

    .. math::
        I_i \xrightarrow[T_i = 0]{} A_p n_i e \frac{\sqrt{2}}{\pi}
        \sqrt{\frac{e \left( V_F - V \right)}{m_i}}

    References
    ----------
    .. [mott-smith.langmuir-1926] H. M. Mott-Smith, I. Langmuir,
        Phys. Rev. 28, 727-763 (Oct. 1926)

    """

    probe_characteristic.check_validity()

    ion_section = extract_ion_section(probe_characteristic)

    fit = np.polyfit(ion_section.bias.to(u.V).value,
                     ion_section.current.to(u.mA).value**2, 1)

    poly = np.poly1d(fit)

    slope = fit[0]

    n_i_OML = np.sqrt(-slope * u.mA ** 2 / u.V * np.pi ** 2 * gas /
                      (probe_area ** 2 * const.e ** 3 * 2))

    if visualize:  # coveralls: ignore
        with quantity_support():
            plt.figure()
            plt.scatter(ion_section.bias.to(u.V), ion_section.current.to(
                    u.mA)**2,
                     color='k', marker='.')
            plt.plot(ion_section.bias.to(u.V),
                     poly(ion_section.bias.to(u.V).value),
                     c='g')
            plt.title("OML fit")
            plt.tight_layout()

    if return_fit:
        return n_i_OML.to(u.m**-3), fit

    return n_i_OML.to(u.m**-3)


def extrapolate_ion_current_OML(probe_characteristic, fit,
                                visualize=False):
    r"""Extrapolate the ion current from the ion density obtained with the
    OML method.

    Parameters
    ----------
    probe_characteristic : ~plasmapy.diagnostics.langmuir.Characteristic
        The probe characteristic that is being analyzed.

    fit : ndarray
        Fit coefficients returned by the OML method.

    visualize : bool, optional
        If True a plot of the extracted electron current is shown. Default is
        False.

    Returns
    -------
    ion_section : ~plasmapy.diagnostics.langmuir.Characteristic
        The exponential electron current growth section.

    Notes
    -----
    The exponential section of the probe characteristic should be a straight
    line if the plasma electrons are fully Maxwellian. The slope is then
    inversely proportional to the electron temperature.

    """

    probe_characteristic.check_validity()

    slope = fit[0] * u.mA**2 / u.V
    offset = fit[1] * u.mA**2

    ion_current = -np.sqrt(np.clip(slope * probe_characteristic.bias + offset,
                                   0.0, None))

    ion_characteristic = Characteristic(probe_characteristic.bias, ion_current)

    if visualize:  # coveralls: ignore
        with quantity_support():
            plt.figure()
            plt.scatter(probe_characteristic.bias,
                        probe_characteristic.current.to(u.mA), marker='.',
                        c='k')
            plt.plot(probe_characteristic.bias,
                     ion_characteristic.current.to(u.mA), c='y')

    return ion_characteristic


def get_EEDF(probe_characteristic, visualize=False):
    r"""Implement the Druyvesteyn method of obtaining the normalized
    Electron Energy Distribution Function (EEDF).

    Parameters
    ----------
    probe_characteristic : ~plasmapy.diagnostics.langmuir.Characteristic
        The swept probe characteristic that is to be analyzed.

    visualize : bool, optional
        If True a plot of the extracted electron current is shown. Default is
        False.

    Returns
    -------
    energy : `astropy.units.Quantity`, ndarray
        Array of potentials in V.

    probability : float, ndarray
        Array of floats corresponding to the potentials representing the EEDF
        in normalized probabilities.

    Notes
    -----
    The Druyvesteyn method requires the second derivative of the probe
    :math:`I-V` characteristic, which inherently amplifies noise and
    measurement errors. Therefore it is advisable to smooth the :math:`V_A`
    prior to the use of this function.

    The Druyvesteyn analysis results in the following equation
    [druyvesteyn-1930]_:

    .. math::
        N_e \left( \epsilon \right) = 
        \frac{2}{A_pe^2} \sqrt{\frac{2 m \epsilon}{e}} 
        \frac{\textrm{d}^2 I}{\textrm{d} V^2}

    References
    ----------
    .. [druyvesteyn-1930] Druyvesteyn, M.J. Z. Physik (1930) 64: 781

    """

    probe_characteristic.check_validity()

    probe_characteristic.sort()

    V_F = get_floating_potential(probe_characteristic)

    V_P = get_plasma_potential(probe_characteristic)

    probe_bias = probe_characteristic.bias
    probe_current = probe_characteristic.current

    # Obtain the correct EEDF energy range from the probe characteristic.
    _filter = (probe_bias > V_F) & (probe_bias < V_P)
    energy = const.e * (V_P - probe_bias[_filter])
    energy = energy.to(u.eV)

    # Obtain the second derivative of the I-V curve.
    dIdV = np.gradient(probe_current.to(u.A).value,
                       probe_bias.to(u.V).value)
    dIdV2 = np.gradient(dIdV, probe_bias.to(u.V).value)

    # Division by the Druyvesteyn factor. Since the result will be normalized
    # all constant values are irrelevant.
    probability = dIdV2[_filter] * np.sqrt(energy.to(u.eV).value)

    # Integration of the EEDF for the purpose of normalization.
    integral = np.abs(np.trapz(probability, x=energy.to(u.eV).value))
    probability = probability / integral

    if visualize:  # coveralls: ignore
        with quantity_support():
            plt.figure()
            plt.semilogy(energy, probability, c='k')
            plt.title("Electron Energy Distribution Function")
            plt.xlabel("Energy (eV)")
            plt.ylabel("Probability")

    return energy, probability<|MERGE_RESOLUTION|>--- conflicted
+++ resolved
@@ -223,11 +223,7 @@
     Returns (as dictionary)
     -----------------------
 
-<<<<<<< HEAD
     "T_e" : `Quantity`
-=======
-    "T_e" : `astropy.units.Quantity`
->>>>>>> e02e871a
         Best estimate of the electron temperature in units of eV. Contains
         two values if bimaxwellian is True.
 
@@ -771,7 +767,7 @@
     current grows exponentially with bias voltage:
 
     .. math::
-        I_e = I_{es} \textrm{exp} \left( 
+        I_e = I_{es} \textrm{exp} \left(
         -\frac{e\left(V_P - V \right)}{T_e} \right).
 
     In log space the current in this region should be a straight line if the
@@ -1161,8 +1157,8 @@
     [druyvesteyn-1930]_:
 
     .. math::
-        N_e \left( \epsilon \right) = 
-        \frac{2}{A_pe^2} \sqrt{\frac{2 m \epsilon}{e}} 
+        N_e \left( \epsilon \right) =
+        \frac{2}{A_pe^2} \sqrt{\frac{2 m \epsilon}{e}}
         \frac{\textrm{d}^2 I}{\textrm{d} V^2}
 
     References
